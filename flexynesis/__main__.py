--- conflicted
+++ resolved
@@ -46,9 +46,6 @@
 
 
 def print_full_help():
-<<<<<<< HEAD
-    print("usage: flexynesis [-h] --data_path DATA_PATH --model_class {DirectPred,supervised_vae,MultiTripletNetwork,CrossModalPred,GNN,RandomForest,SVM,XGBoost,RandomSurvivalForest} [--gnn_conv_type {GC,GCN,SAGE}] [--target_variables TARGET_VARIABLES] [--covariates COVARIATES] [--surv_event_var SURV_EVENT_VAR] [--surv_time_var SURV_TIME_VAR] [--config_path CONFIG_PATH] [--fusion_type {early,intermediate}] [--hpo_iter HPO_ITER] [--finetuning_samples FINETUNING_SAMPLES] [--variance_threshold VARIANCE_THRESHOLD] [--correlation_threshold CORRELATION_THRESHOLD] [--restrict_to_features RESTRICT_TO_FEATURES] [--subsample SUBSAMPLE] [--features_min FEATURES_MIN] [--features_top_percentile FEATURES_TOP_PERCENTILE] --data_types DATA_TYPES [--input_layers INPUT_LAYERS] [--output_layers OUTPUT_LAYERS] [--outdir OUTDIR] [--prefix PREFIX] [--log_transform {True,False}] [--early_stop_patience EARLY_STOP_PATIENCE] [--hpo_patience HPO_PATIENCE] [--val_size VAL_SIZE] [--use_cv] [--use_loss_weighting {True,False}] [--evaluate_baseline_performance] [--threads THREADS] [--num_workers NUM_WORKERS] [--device {auto,cuda,mps,cpu}] [--use_gpu] [--feature_importance_method {IntegratedGradients,GradientShap,Both}] [--disable_marker_finding] [--string_organism STRING_ORGANISM] [--string_node_name {gene_name,gene_id}] [--safetensors]")
-=======
     print("usage: flexynesis [-h] --data_path DATA_PATH --model_class {DirectPred,supervised_vae,MultiTripletNetwork,CrossModalPred,GNN,RandomForest,SVM,XGBoost,RandomSurvivalForest} "
           "[--gnn_conv_type {GC,GCN,SAGE}] [--target_variables TARGET_VARIABLES] [--covariates COVARIATES] [--surv_event_var SURV_EVENT_VAR] [--surv_time_var SURV_TIME_VAR] "
           "[--config_path CONFIG_PATH] [--fusion_type {early,intermediate}] [--hpo_iter HPO_ITER] [--finetuning_samples FINETUNING_SAMPLES] "
@@ -56,9 +53,8 @@
           "[--subsample SUBSAMPLE] [--features_min FEATURES_MIN] [--features_top_percentile FEATURES_TOP_PERCENTILE] --data_types DATA_TYPES "
           "[--input_layers INPUT_LAYERS] [--output_layers OUTPUT_LAYERS] [--outdir OUTDIR] [--prefix PREFIX] [--log_transform {True,False}] "
           "[--early_stop_patience EARLY_STOP_PATIENCE] [--hpo_patience HPO_PATIENCE] [--val_size VAL_SIZE] [--use_cv] [--use_loss_weighting {True,False}] "
-          "[--evaluate_baseline_performance] [--threads THREADS] [--num_workers NUM_WORKERS] [--use_gpu] [--feature_importance_method {IntegratedGradients,GradientShap,Both}] "
+          "[--evaluate_baseline_performance] [--threads THREADS] [--num_workers NUM_WORKERS] [--device {auto,cuda,mps,cpu}] [--use_gpu] [--feature_importance_method {IntegratedGradients,GradientShap,Both}] "
           "[--disable_marker_finding] [--string_organism STRING_ORGANISM] [--string_node_name {gene_name,gene_id}] [--safetensors]")
->>>>>>> 3977a6f7
     print()
     print("Flexynesis model training interface")
     print()
@@ -290,27 +286,18 @@
                         help="whether to apply loss-balancing using uncertainty weights method")
     parser.add_argument("--evaluate_baseline_performance", action="store_true",
                         help="whether to run Random Forest + SVMs to see the performance of off-the-shelf tools on the same dataset")
-<<<<<<< HEAD
-    parser.add_argument("--threads", help="(Optional) How many threads to use when using CPU (default is 4)", type=int, default = 4)
-    parser.add_argument("--num_workers", help="(Optional) How many workers to use for model training (default is 0)", type=int, default = 0)
+    parser.add_argument("--threads", type=int, default=4,
+                        help="(Optional) How many threads to use when using CPU (default is 4)")
+    parser.add_argument("--num_workers", type=int, default=0,
+                        help="(Optional) How many workers to use for model training (default is 0)")
     parser.add_argument("--use_gpu", action="store_true", 
                         help="(Optional) DEPRECATED: Use --device instead. If set, attempts to use CUDA/GPU if available.")
     parser.add_argument("--device", type=str, 
                         choices=["auto", "cuda", "mps", "cpu"], default="auto",
                         help="Device type: 'auto' (automatic detection), 'cuda' (NVIDIA GPU), 'mps' (Apple Silicon), 'cpu'")
-    parser.add_argument("--feature_importance_method", help="Choose feature importance score method", type=str, 
-                        choices=["IntegratedGradients", "GradientShap", "Both"], default="IntegratedGradients")
-=======
-    parser.add_argument("--threads", type=int, default=4,
-                        help="(Optional) How many threads to use when using CPU (default is 4)")
-    parser.add_argument("--num_workers", type=int, default=0,
-                        help="(Optional) How many workers to use for model training (default is 0)")
-    parser.add_argument("--use_gpu", action="store_true",
-                        help="(Optional) If set, the system will attempt to use CUDA/GPU if available.")
     parser.add_argument("--feature_importance_method", type=str,
                         choices=["IntegratedGradients", "GradientShap", "Both"], default="IntegratedGradients",
                         help="Choose feature importance score method")
->>>>>>> 3977a6f7
     parser.add_argument("--disable_marker_finding", action="store_true",
                         help="(Optional) If set, marker discovery after model training is disabled.")
     # GNN args.
@@ -319,20 +306,9 @@
     parser.add_argument("--string_node_name", type=str, choices=["gene_name", "gene_id"], default="gene_name",
                         help="Type of node name.")
     # safetensors args
-<<<<<<< HEAD
-    parser.add_argument("--safetensors", help="If set, the model will be saved in the SafeTensors format. Default is False.", action="store_true")
-
-    # Import basic modules needed for argument parsing
-    import yaml
-    import time
-    import random
-    import warnings
-    
-=======
     parser.add_argument("--safetensors", action="store_true",
                         help="If set, the model will be saved in the SafeTensors format. Default is False.")
 
->>>>>>> 3977a6f7
     args = parser.parse_args()
 
     # --------- Conditional requirements & I/O prep (applies to both modes) ---------
@@ -353,6 +329,7 @@
     if args.pretrained_model and args.artifacts and args.data_path_test:
         import torch
         from .inference import run_inference
+        from .utils import get_optimal_device, create_device_from_string
 
         # quick existence checks
         if not os.path.exists(args.pretrained_model):
@@ -360,8 +337,22 @@
         if not os.path.exists(args.artifacts):
             raise FileNotFoundError(f"--artifacts not found: {args.artifacts}")
 
-        # define device BEFORE using it
-        device = torch.device("cuda" if torch.cuda.is_available() else "cpu")
+        # Handle device selection for inference (same logic as training)
+        if args.use_gpu:
+            warnings.warn("--use_gpu is deprecated. Use --device instead.", DeprecationWarning)
+            if args.device != "auto":
+                device_preference = args.device
+                print(f"[WARN] Both --use_gpu and --device {args.device} specified. Using --device {args.device}.")
+            else:
+                # Let auto-detection find the best GPU device (CUDA or MPS)
+                device_preference = "auto"
+        else:
+            device_preference = args.device
+        
+        # Get optimal device for inference
+        device_str, device_type = get_optimal_device(device_preference)
+        device = create_device_from_string(device_str)
+        print(f"[INFO] Using device for inference: {device_str}")
 
         # Robust load across PyTorch versions & checkpoint types
         try:
@@ -388,13 +379,10 @@
 
     # ------------- Heavy imports only when training -------------
     print("[INFO] Loading Flexynesis modules...")
-<<<<<<< HEAD
     import flexynesis
     from lightning import seed_everything
     import lightning as pl
     from typing import NamedTuple
-=======
->>>>>>> 3977a6f7
     import torch
     import pandas as pd
     from safetensors.torch import save_file
@@ -409,13 +397,9 @@
     # data + utils
     from .data import STRING, MultiOmicDatasetNW, DataImporter
     from .main import HyperparameterTuning, FineTuner
-<<<<<<< HEAD
     from .utils import evaluate_baseline_performance, evaluate_baseline_survival_performance, get_predicted_labels, evaluate_wrapper, get_optimal_device, get_device_memory_info, create_device_from_string
     import tracemalloc, psutil
     import json
-=======
-    from .utils import evaluate_baseline_performance, evaluate_baseline_survival_performance, get_predicted_labels, evaluate_wrapper
->>>>>>> 3977a6f7
 
     # --------- Sanity checks on args ---------
     # 1. survival variables consistency
@@ -427,7 +411,6 @@
         if not any([args.target_variables, args.surv_event_var]):
             parser.error("When selecting a model other than 'supervised_vae' or 'CrossModalPred', you must provide at least one of --target_variables, or survival variables (--surv_event_var and --surv_time_var)")
 
-<<<<<<< HEAD
     # 3. Check for compatibility of fusion_type with CrossModalPred
     if args.fusion_type == "early":
         if args.model_class == 'CrossModalPred':
@@ -437,23 +420,16 @@
     
     # 4. Handle device selection with MPS support
     # Support legacy --use_gpu flag for backward compatibility
-    if args.use_gpu and args.device == "auto":
-        warnings.warn("--use_gpu is deprecated. Use --device cuda instead.", DeprecationWarning)
-        device_preference = "cuda"
-=======
-    # 3. fusion type compatibility
-    if args.fusion_type == "early" and args.model_class == 'CrossModalPred':
-        parser.error("The 'CrossModalPred' model cannot be used with early fusion type. Use --fusion_type intermediate instead.")
-
-    # device selection
     if args.use_gpu:
-        if not torch.cuda.is_available():
-            warnings.warn("\n\n!!! WARNING: GPU REQUESTED BUT NOT AVAILABLE. FALLING BACK TO CPU.\nPERFORMANCE MAY BE DEGRADED\nIF USING A SLURM SCHEDULER, REQUEST A GPU (e.g. `srun --gpus=1 ...`) !!!\n")
-            time.sleep(3)
-            device_type = 'cpu'
+        warnings.warn("--use_gpu is deprecated. Use --device instead.", DeprecationWarning)
+        # If --device is not explicitly set (still at default auto), let auto-detection handle it
+        if args.device != "auto":
+            # If both --use_gpu and explicit --device are provided, respect --device but warn
+            device_preference = args.device
+            print(f"[WARN] Both --use_gpu and --device {args.device} specified. Using --device {args.device}.")
         else:
-            device_type = 'gpu'
->>>>>>> 3977a6f7
+            # Let auto-detection find the best GPU device (CUDA or MPS)
+            device_preference = "auto"
     else:
         device_preference = args.device
     
@@ -719,9 +695,10 @@
                 header=True
             )
         for layer in output_layers_test.keys():
-<<<<<<< HEAD
-            output_layers_test[layer].to_csv(os.path.join(args.outdir, '.'.join([args.prefix, 'test_decoded', layer, 'csv'])), header=True)
-
+            output_layers_test[layer].to_csv(
+                os.path.join(args.outdir, '.'.join([args.prefix, 'test_decoded', layer, 'csv'])),
+                header=True
+            )
 
     # evaluate off-the-shelf methods on the main target variable
     if args.evaluate_baseline_performance:
@@ -757,12 +734,6 @@
 
         if not metrics.empty:
             metrics.to_csv(os.path.join(args.outdir, '.'.join([args.prefix, 'baseline.stats.csv'])), header=True, index=False)
-=======
-            output_layers_test[layer].to_csv(
-                os.path.join(args.outdir, '.'.join([args.prefix, 'test_decoded', layer, 'csv'])),
-                header=True
-            )
->>>>>>> 3977a6f7
 
     # save the trained model in file
     if not args.safetensors:
